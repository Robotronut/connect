--- conflicted
+++ resolved
@@ -24,17 +24,9 @@
 dependencies:
   flutter:
     sdk: flutter
-<<<<<<< HEAD
   image_picker: ^1.1.2
   http: ^1.2.1
   flutter_secure_storage: ^9.0.0
-=======
-  image_picker: ^0.8.9 # Add the image_picker package here.  Use the latest version available.
-  video_player: ^2.8.0 # Use the latest version
-  chewie: ^1.7.0
-  # The following adds the Cupertino Icons font to your application.
-  # Use with the CupertinoIcons class for iOS style icons.
->>>>>>> 38f08ed9
   cupertino_icons: ^1.0.8
 
 dev_dependencies:
