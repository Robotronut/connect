--- conflicted
+++ resolved
@@ -847,7 +847,6 @@
     ),
   );
 
-<<<<<<< HEAD
   // If profileUpdated is true, it means the profile was saved successfully
   if (profileUpdated == true) {
     // Reset pagination state to ensure a full refresh from the first page
@@ -865,26 +864,6 @@
     ScaffoldMessenger.of(context).showSnackBar(
       const SnackBar(content: Text('Profile data refreshed!')),
     );
-=======
-    // If profileUpdated is true, it means the profile was saved successfully
-    if (profileUpdated == true) {
-      // Reset pagination state to ensure a full refresh from the first page
-      setState(() {
-        _users.clear(); // Clear existing users
-        _currentPage = 1; // Reset to the first page
-        _hasMore = true; // Assume there are more users to load
-        _errorMessage = ''; // Clear any previous error messages
-      });
-
-      // Trigger a refresh of the logged-in user's data and then all users
-      await _fetchLoggedInUser();
-      await _fetchUsers(); // This will now fetch from page 1 with cleared users.
-
-      ScaffoldMessenger.of(context).showSnackBar(
-        const SnackBar(content: Text('Profile data refreshed!')),
-      );
-    }
->>>>>>> 6f09744e
   }
 }
 
